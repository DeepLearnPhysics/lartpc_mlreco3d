--- conflicted
+++ resolved
@@ -706,14 +706,10 @@
             res_gnn_inter = self.inter_gnn_loss(gnn_out, cluster_label, node_label=kinematics_label)
             res['inter_edge_loss'] = res_gnn_inter['loss']
             res['inter_edge_accuracy'] = res_gnn_inter['accuracy']
-<<<<<<< HEAD
-            if 'node_loss' in out:
+            if 'inter_node_pred' in out:
                 res['inter_node_loss'] = res_gnn_inter['node_loss']
                 res['inter_node_accuracy'] = res_gnn_inter['node_accuracy']
-            if 'type_loss' in res_gnn_inter:
-=======
-            if 'node_pred_type' in out:
->>>>>>> fc19937d
+            if 'node_pred_type' in res_gnn_inter:
                 res['type_loss'] = res_gnn_inter['type_loss']
                 res['type_accuracy'] = res_gnn_inter['type_accuracy']
             if 'node_pred_p' in out:
