--- conflicted
+++ resolved
@@ -6,11 +6,6 @@
 
 from .lovasz import StableBCELoss, lovasz_hinge, lovasz_softmax_flat
 from torch_scatter import scatter_mean
-<<<<<<< HEAD
-
-=======
-# from mlreco.models.layers.common.dbscan import distances
->>>>>>> 0c673120
 
 # Collection of Miscellaneous Loss Functions not yet implemented in Pytorch.
 
