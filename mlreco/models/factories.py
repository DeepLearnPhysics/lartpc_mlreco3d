def model_dict():

    from . import uresnet_ppn
    from . import uresnet_ppn_type
    from . import uresnet_lonely
    from . import uresnet
    from . import chain
    from . import uresnet_ppn_chain
    from . import edge_gnn
    from . import full_edge_gnn
    from . import iter_edge_gnn
    from . import chain_gnn
    
    
    # Make some models available (not all of them, e.g. PPN is not standalone)
    models = {
        # Regular UResNet + PPN
        "uresnet_ppn": (uresnet_ppn.PPNUResNet, uresnet_ppn.SegmentationLoss),
        # Adding point classification layer
        "uresnet_ppn_type": (uresnet_ppn_type.PPNUResNet, uresnet_ppn_type.SegmentationLoss),
        # Using SCN built-in UResNet
        "uresnet": (uresnet.UResNet, uresnet.SegmentationLoss),
        # Using our custom UResNet
        "uresnet_lonely": (uresnet_lonely.UResNet, uresnet_lonely.SegmentationLoss),
        # Chain test for track clustering (w/ DBSCAN)
        "chain": (chain.Chain, chain.ChainLoss),
        "uresnet_ppn_chain": (uresnet_ppn_chain.Chain, uresnet_ppn_chain.ChainLoss),
        # Edge Model
<<<<<<< HEAD
        "edge_model": (edge_gnn.EdgeModel, edge_gnn.EdgeLabelLoss),
        # Full Edge Model
        "full_edge_model": (full_edge_gnn.FullEdgeModel, full_edge_gnn.FullEdgeChannelLoss),
=======
        "edge_model": (edge_gnn.EdgeModel, edge_gnn.EdgeChannelLoss),
>>>>>>> b752306d
        # Iterative Edge Model
        "iter_edge_model": (iter_edge_gnn.IterativeEdgeModel, iter_edge_gnn.IterEdgeLabelLoss)
    }
    # "chain_gnn": (chain_gnn.Chain, chain_gnn.ChainLoss)
    return models

def construct(name):
    models = model_dict()
    if not name in models:
        raise Exception("Unknown model name provided")
    return models[name]<|MERGE_RESOLUTION|>--- conflicted
+++ resolved
@@ -26,13 +26,9 @@
         "chain": (chain.Chain, chain.ChainLoss),
         "uresnet_ppn_chain": (uresnet_ppn_chain.Chain, uresnet_ppn_chain.ChainLoss),
         # Edge Model
-<<<<<<< HEAD
-        "edge_model": (edge_gnn.EdgeModel, edge_gnn.EdgeLabelLoss),
+        "edge_model": (edge_gnn.EdgeModel, edge_gnn.EdgeChannelLoss),
         # Full Edge Model
         "full_edge_model": (full_edge_gnn.FullEdgeModel, full_edge_gnn.FullEdgeChannelLoss),
-=======
-        "edge_model": (edge_gnn.EdgeModel, edge_gnn.EdgeChannelLoss),
->>>>>>> b752306d
         # Iterative Edge Model
         "iter_edge_model": (iter_edge_gnn.IterativeEdgeModel, iter_edge_gnn.IterEdgeLabelLoss)
     }
