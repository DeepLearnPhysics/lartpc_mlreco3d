# Defines cluster formation and feature extraction
import numpy as np
import torch

def form_clusters(data, min_size=-1, column=5, batch_index=3):
    """
    Function that returns a list of of arrays of voxel IDs
    that make up each of the clusters in the input tensor.

    Args:
        data (np.ndarray): (N,6-10) [x, y, z, batchid, value, id(, groupid, intid, nuid, shape)]
        min_size (int)   : Minimal cluster size
        column (int)     : Specifies on which column to base the clusters
    Returns:
        [np.ndarray]: (C) List of arrays of voxel IDs in each cluster
    """
    clusts = []
    for b in data[:, batch_index].unique():
<<<<<<< HEAD
        binds = torch.nonzero(data[:, batch_index] == b).flatten()
=======
        binds = torch.nonzero(data[:, batch_index] == b, as_tuple=True)[0]
>>>>>>> b98ea74b
        for c in data[binds,column].unique():
            # Skip if the cluster ID is -1 (not defined)
            if c < 0:
                continue
            clust = torch.nonzero(data[binds,column] == c, as_tuple=True)[0]
            if len(clust) < min_size:
                continue
            clusts.append(binds[clust])

    return clusts


def reform_clusters(data, clust_ids, batch_ids, column=5):
    """
    Function that returns a list of of arrays of voxel IDs
    that make up the requested clusters.

    Args:
        data (np.ndarray)     : (N,8) [x, y, z, batchid, value, id, groupid, shape]
        clust_ids (np.ndarray): (C) List of cluster ids
        batch_ids (np.ndarray): (C) List of batch ids
        column (int)          : Specifies on which column to base the clusters
    Returns:
        [np.ndarray]: (C) List of arrays of voxel IDs in each cluster
    """
    return np.array([np.where((data[:,3] == batch_ids[j]) & (data[:,column] == clust_ids[j]))[0] for j in range(len(batch_ids))])


def get_cluster_batch(data, clusts, batch_index=3):
    """
    Function that returns the batch ID of each cluster.
    This should be unique for each cluster, assert that it is.

    Args:
        data (np.ndarray)    : (N,8) [x, y, z, batchid, value, id, groupid, shape]
        clusts ([np.ndarray]): (C) List of arrays of voxel IDs in each cluster
    Returns:
        np.ndarray: (C) List of batch IDs
    """
    labels = []
    for c in clusts:
        assert len(data[c,batch_index].unique()) == 1
        labels.append(int(data[c[0],batch_index].item()))

    return np.array(labels)


def get_cluster_label(data, clusts, column=5):
    """
    Function that returns the majority label of each cluster,
    as specified in the requested data column.

    Args:
        data (np.ndarray)    : (N,8) [x, y, z, batchid, value, id, groupid, shape]
        clusts ([np.ndarray]): (C) List of arrays of voxel IDs in each cluster
    Returns:
        np.ndarray: (C) List of cluster IDs
    """
    labels = []
    for c in clusts:
        v, cts = data[c,column].unique(return_counts=True)
        labels.append(int(v[cts.argmax()].item()))

    return np.array(labels)


def get_cluster_label_np(data, clusts, column=5):
    """
    Function that returns the majority label of each cluster,
    as specified in the requested data column.

    Args:
        data (np.ndarray)    : (N,8) [x, y, z, batchid, value, id, groupid, shape]
        clusts ([np.ndarray]): (C) List of arrays of voxel IDs in each cluster
    Returns:
        np.ndarray: (C) List of cluster IDs
    """
    labels = []
    for c in clusts:
        v, cts = np.unique(data[c,column], return_counts=True)
        labels.append(int(v[cts.argmax()].item()))

    return np.array(labels)


def get_momenta_label(data, clusts, column=8):
    """
    Function that returns the momentum unit vector of each cluster.

    Args:
        data (np.ndarray)    : (N,12) [x, y, z, batchid, value, id, groupid, px, py, pz, p, pdg]
        clusts ([np.ndarray]): (C) List of arrays of voxel IDs in each cluster
    Returns:
        np.ndarray: (C) List of cluster IDs
    """
    labels = []
    for c in clusts:
        v = data[c,:]
        # print(v[:, columns].mean(dim=0))
        labels.append(v[:, column].mean(dim=0))
    labels = torch.stack(labels, dim=0)
    return labels.to(dtype=torch.float32)


def get_momenta_label_np(data, clusts, column=8):
    """
    Function that returns the momentum unit vector of each cluster.

    Args:
        data (np.ndarray)    : (N,12) [x, y, z, batchid, value, id, groupid, px, py, pz, p, pdg]
        clusts ([np.ndarray]): (C) List of arrays of voxel IDs in each cluster
    Returns:
        np.ndarray: (C) List of cluster IDs
    """
    labels = []
    for c in clusts:
        v = data[c,:]
        # print(v[:, columns].mean(dim=0))
        labels.append(v[:, column].mean(axis=0))
    labels = np.vstack(labels)
    return labels


def get_cluster_voxels(data, clust):
    """
    Function that returns the voxel coordinates associated
    with the listed voxel IDs.

    Args:
        data (np.ndarray) : (N,8) [x, y, z, batchid, value, id, groupid, shape]
        clust (np.ndarray): (M) Array of voxel IDs in the cluster
    Returns:
        np.ndarray: (Mx3) tensor of voxel coordinates
    """
    return data[clust, :3]


def get_cluster_centers(data, clusts):
    """
    Function that returns the coordinate of the centroid
    associated with the listed clusters.

    Args:
        data (np.ndarray)    : (N,8) [x, y, z, batchid, value, id, groupid, shape]
        clusts ([np.ndarray]): (C) List of arrays of voxel IDs in each cluster
    Returns:
        np.ndarray: (C,3) tensor of cluster centers
    """
    centers = []
    for c in clusts:
        x = get_cluster_voxels(data, c)
        centers.append(np.mean(x, axis=0))
    return np.vstack(centers)


def get_cluster_sizes(data, clusts):
    """
    Function that returns the sizes of
    each of the listed clusters.

    Args:
        data (np.ndarray)    : (N,5) [x, y, z, batchid, value]
        clusts ([np.ndarray]): (C) List of arrays of voxel IDs in each cluster
    Returns:
        np.ndarray: (C) List of cluster sizes
    """
    return np.array([len(c) for c in clusts])


def get_cluster_energies(data, clusts):
    """
    Function that returns the energies deposited by
    each of the listed clusters.

    Args:
        data (np.ndarray)    : (N,5) [x, y, z, batchid, value]
        clusts ([np.ndarray]): (C) List of arrays of voxel IDs in each cluster
    Returns:
        np.ndarray: (C) List of cluster energies
    """
    return np.array([np.sum(data[c,4]) for c in clusts])


def get_cluster_dirs(voxels, clusts):
    """
    Function that returns the direction of the listed clusters,
    expressed as its normalized covariance matrix.

    Args:
        voxels (np.ndarray)  : (N,3) Voxel coordinates [x, y, z]
        clusts ([np.ndarray]): (C) List of arrays of voxel IDs in each cluster
    Returns:
        np.ndarray: (C,9) Tensor of cluster directions
    """
    dirs = []
    for c in clusts:

        # Get list of voxels in the cluster
        x = get_cluster_voxels(voxels, c)

        # Do not waste time with computations with size 1 clusters, default to zeros
        if len(c) < 2:
            return dirs.append(np.concatenate(np.zeros(9)))
            continue

        # Center data
        center = np.mean(x, axis=0)
        x = x - center

        # Get orientation matrix
        A = x.T.dot(x)

        # Get eigenvectors, normalize orientation matrix
        # This step assumes points are not superimposed, i.e. that largest eigenvalue != 0
        w, v = np.linalg.eigh(A)
        B = A / w[2]

        # Append (dirs)
        dirs.append(B.flatten())

    return np.vstack(dirs)


def get_cluster_features(data, clusts, whether_adjust_direction=False):
    """
    Function that returns the an array of 16 features for
    each of the clusters in the provided list.

    Args:
        voxels (np.ndarray)  : (N,3) Voxel coordinates [x, y, z]
        clusts ([np.ndarray]): (C) List of arrays of voxel IDs in each cluster
    Returns:
        np.ndarray: (C,16) tensor of cluster features (center, orientation, direction, size)
    """
    feats = []
    for c in clusts:

        # Get list of voxels in the cluster
        x = get_cluster_voxels(data, c)

        # Do not waste time with computations with size 1 clusters, default to zeros
        if len(c) < 2:
            feats.append(np.concatenate((x.flatten(), np.zeros(12), [len(c)])))
            continue

        # Center data
        center = np.mean(x, axis=0)
        x = x - center

        # Get orientation matrix
        A = x.T.dot(x)

        # Get eigenvectors, normalize orientation matrix and eigenvalues to largest
        # This step assumes points are not superimposed, i.e. that largest eigenvalue != 0
        w, v = np.linalg.eigh(A)
        dirwt = 1.0 - w[1] / w[2]
        B = A / w[2]
        w = w / w[2]

        # Get the principal direction, identify the direction of the spread
        v0 = v[:,2]

        # Projection all points, x, along the principal axis
        x0 = x.dot(v0)

        # Evaluate the distance from the points to the principal axis
        xp0 = x - np.outer(x0, v0)
        np0 = np.linalg.norm(xp0, axis=1)

        # Flip the principal direction if it is not pointing towards the maximum spread
        sc = np.dot(x0, np0)
        if sc < 0:
            v0 = -v0

        # Weight direction
        v0 = dirwt * v0

        # Adjust direction to the start direction if requested
        if whether_adjust_direction:
            if np.dot(
                    x[find_start_point(x.detach().cpu().numpy())],
                    v0
            ) > 0:
                v0 = -v0

        # Append (center, B.flatten(), v0, size)
        feats.append(np.concatenate((center, B.flatten(), v0, [len(c)])))

    return np.vstack(feats)


def get_cluster_features_extended(data_values, data_sem_types, clusts):
    """
    Function that returns the an array of 16 features for
    each of the clusters in the provided list.

    Args:
        data_values (np.ndarray)    : (N) value
        data_sem_types (np.ndarray) : (N) sem_type
        clusts ([np.ndarray])       : (C) List of arrays of voxel IDs in each cluster
    Returns:
        np.ndarray: (C,3) tensor of cluster features (mean value, std value, major sem_type)
    """
    feats = []
    for c in clusts:
        # Get values for the clusts
        vs = data_values[c]
        ts = data_sem_types[c]

        # mean value
        mean_value = np.mean(vs)
        std_value = np.std(vs)

        # get majority of semantic types
        types, cnts = np.unique(ts, return_counts=True)
        major_sem_type = types[np.argmax(cnts)]

        feats.append([mean_value, std_value, major_sem_type])

    return np.vstack(feats)

def umbrella_curv(vox, voxid):
    """
    Computes the umbrella curvature as in equation 9 of "Umbrella Curvature:
    A New Curvature Estimation Method for Point Clouds" by A.Foorginejad and K.Khalili
    (https://www.sciencedirect.com/science/article/pii/S2212017313006828)

    Args:
        voxels (np.ndarray): (N,3) Voxel coordinates [x, y, z]
        voxid  (int)       : Voxel ID in which to compute the curvature
    Returns:
        int: Value of the curvature in voxid with respect to the rest of the point cloud
    """
    # Find the mean direction from that point
    import numpy.linalg as LA
    refvox = vox[voxid]
    axis = np.mean([v-refvox for v in vox], axis=0)
    axis /= LA.norm(axis)
    # Find the umbrella curvature (mean angle from the mean direction)
    return abs(np.mean([np.dot((vox[i]-refvox)/LA.norm(vox[i]-refvox), axis) for i in range(len(vox)) if i != voxid]))


def get_cluster_points_label(data, particles, clusts, groupwise=False):
    """
    Function that gets label points for each cluster.
    - If fragments (groupwise=False), returns start point only
    - If particle instance (groupwise=True), returns start point of primary shower fragment
      twice if shower, delta or Michel and end points of tracks if track.

    Args:
        data (torch.tensor)     : (N,6) Voxel coordinates [x, y, z, batch_id, value, clust_id, group_id]
        particles (torch.tensor): (N,8) Point coordinates [start_x, start_y, start_z, last_x, last_y, last_z, batch_id, start_t]
        clusts ([np.ndarray])   : (C) List of arrays of voxel IDs in each cluster
        groupwise (bool)        : Whether or not to get a single point per group (merges shower fragments)
    Returns:
        np.ndarray: (N,3/6) particle wise start (and end points in RANDOMIZED ORDER)
    """
    # Get batch_ids and group_ids
    batch_ids = get_cluster_batch(data, clusts)
    points = []
    if not groupwise:
        clust_ids = get_cluster_label(data, clusts)
        for i, c in enumerate(clusts):
            batch_mask = torch.nonzero(particles[:,3] == batch_ids[i], as_tuple=True)[0]
            idx = batch_mask[clust_ids[i]]
            points.append(particles[idx,:3])
    else:
        for i, c in enumerate(clusts):
            batch_mask = torch.nonzero(particles[:,3] == batch_ids[i], as_tuple=True)[0]
            clust_ids  = data[c,5].unique().long()
            maxid = torch.argmin(particles[batch_mask][clust_ids,-1])
            order = [0, 1, 2, 4, 5, 6] if np.random.choice(2) else [4, 5, 6, 0, 1, 2]
            points.append(particles[batch_mask][clust_ids[maxid],order])

    return torch.stack(points)


def cluster_start_point(voxels):
    """
    Finds the start point of a cluster by:
    1. Find the principal axis a of the point cloud
    2. Find the coordinate a_i of each point along this axis
    3. Find the points with minimum and maximum coordinate
    4. Find the point that has the largest umbrella curvature

    Args:
        voxels (np.ndarray): (N,3) Voxel coordinates [x, y, z]
    Returns:
        int: ID of the start voxel
    """
    from sklearn.decomposition import PCA
    pca = PCA()
    pca.fit(voxels)
    axis = pca.components_[0,:]
    # Compute coord values along that axis
    coords = [np.dot(v, axis) for v in voxels]
    ids = np.array([np.argmin(coords), np.argmax(coords)])

    # Compute curvature of the
    curvs = [umbrella_curv(voxels, ids[0]), umbrella_curv(voxels, ids[1])]

    # Return ID of the point
    return ids[np.argsort(curvs)]


def get_cluster_start_points(data, clusts):
    """
    Function that estimates the start point of clusters
    based on their PCA and local curvature.

    Args:
        data (np.ndarray)    : (N,3) Voxel coordinates [x, y, z]
        clusts ([np.ndarray]): (C) List of arrays of voxel IDs in each cluster
    Returns:
        np.ndarray: (C,3) tensor of cluster start points
    """
    points = []
    for c in clusts:
        # Get list of voxels in the cluster
        x = get_cluster_voxels(data, c)
        vid = cluster_start_point(x)[-1]
        points.append(x[vid])

    return np.vstack(points)


def cluster_direction(data, start, max_dist=-1, optimize=False, use_cpu=False):
    """
    Finds the orientation of the cluster by computing the
    mean direction from the start point.

    Args:
        data (torch.tensor) : (N,3) Voxel coordinates [x, y, z]
        start (torch.tensor): (3) Start voxel coordinates [x, y, z]
        max_dist (float)    : Max distance between start voxel and other voxels in the mean
        optimize (bool)     : Optimizes the number of points involved in the estimate
        use_cpu (bool)      : Bring data to CPU to hasten optimization
    Returns:
        torch.tensor: (3) Orientation
    """
    # If max_dist is set, limit the set of voxels to those within
    # a sphere of radius max_dist
    device = data.device
    if use_cpu:
        data = data.detach().cpu()
        start = start.detach().cpu()
    voxels = data[:,:3]
    if max_dist > 0 and not optimize:
        from mlreco.utils import local_cdist
        dist_mat = local_cdist(start.reshape(1,-1), voxels).reshape(-1)
        voxels = voxels[dist_mat <= max_dist]
        if len(voxels) < 2:
            return start-start
    elif optimize:
        # Order the cluster points by increasing distance to the start point
        from mlreco.utils import local_cdist
        dist_mat = local_cdist(start.reshape(1,-1), voxels).reshape(-1)
        order = torch.argsort(dist_mat)
        voxels = voxels[order]
        dist_mat = dist_mat[order]

        # Find the PCA relative secondary spread for each point
        labels = torch.zeros(len(voxels))
        meank = torch.mean(voxels[:3], dim=0)
        covk = (voxels[:3]-meank).t().mm(voxels[:3]-meank)/3
        for i in range(2, len(voxels)):
            # Get the eigenvalues and eigenvectors, identify point of minimum secondary spread
            w, _ = torch.eig(covk)
            w, _ = w[:,0].reshape(-1).sort()
            labels[i] = torch.sqrt(w[2]/(w[0]+w[1])) if (w[0]+w[1]) else 0.
            if dist_mat[i] == dist_mat[i-1]:
                labels[i-1] = 0.

            # Increment mean and matrix
            if i != len(voxels)-1:
                meank = ((i+1)*meank+voxels[i+1])/(i+2)
                covk = (i+1)*covk/(i+2) + (voxels[i+1]-meank).reshape(-1,1)*(voxels[i+1]-meank)/(i+1)

        # Subselect voxels that are most track-like
        max_id = torch.argmax(labels)
        voxels = voxels[:max_id+1]

    # Compute mean direction with respect to start point, normalize it
    mean = torch.mean(torch.stack([v-start for v in voxels]), dim=0)
    if use_cpu:
        mean = mean.to(device)
    if torch.norm(mean):
        return mean/torch.norm(mean)
    return mean


def get_cluster_directions(data, starts, clusts, max_dist=-1, optimize=False, use_cpu=False):
    """
    Finds the orientation of all the clusters by computing the
    mean direction from the start point.

    Args:
        data (torch.tensor)  : (N,3) Voxel coordinates [x, y, z]
        starts (torch.tensor): (C,3) Coordinates of the start points
        clusts ([np.ndarray]): (C) List of arrays of voxel IDs in each cluster
        max_dist (float)     : Max distance between start voxel and other voxels
        optimize (bool)      : Optimizes the number of points involved in the estimate
        use_cpu (bool)       : Bring data to CPU to hasten optimization
    Returns:
        torch.tensor: (3) Orientation
    """
    # If max_dist is set, limit the set of voxels to those within
    # a sphere of radius max_dist
    dirs = []
    for i, c in enumerate(clusts):
        # Get list of voxels in the cluster
        x = get_cluster_voxels(data, c)
        dir = cluster_direction(x, starts[i], max_dist, optimize, use_cpu)
        dirs.append(dir)

    return torch.stack(dirs)


def relabel_groups(clust_ids, true_group_ids, pred_group_ids):
    """
    Function that resets the value of the group ids according
    to the predicted group ids, enforcing that clus_id=group_id
    if the cluster corresponds to a primary

    Args:
        clust_ids (np.ndarray)       : (C) List of label cluster ids
        true_group_ids (np.ndarray)  : (C) List of label group ids
        pred_groups_ids (np.ndarray) : (C) List of predicted group ids
    Returns:
        torch.Tensor: (C) Relabeled group ids
    """
    new_group_ids = np.empty(len(pred_group_ids))
    primary_mask = clust_ids == true_group_ids
    new_id = max(clust_ids)+1
    for g in np.unique(pred_group_ids):
        group_mask     = pred_group_ids == g
        primary_labels = np.where(primary_mask & group_mask)[0]
        group_id = -1
        if len(primary_labels) != 1:
            group_id = new_id
            new_id += 1
        else:
            group_id = clust_ids[primary_labels[0]]
        new_group_ids[group_mask] = group_id

    return new_group_ids<|MERGE_RESOLUTION|>--- conflicted
+++ resolved
@@ -16,11 +16,7 @@
     """
     clusts = []
     for b in data[:, batch_index].unique():
-<<<<<<< HEAD
-        binds = torch.nonzero(data[:, batch_index] == b).flatten()
-=======
         binds = torch.nonzero(data[:, batch_index] == b, as_tuple=True)[0]
->>>>>>> b98ea74b
         for c in data[binds,column].unique():
             # Skip if the cluster ID is -1 (not defined)
             if c < 0:
