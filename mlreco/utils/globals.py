--- conflicted
+++ resolved
@@ -23,7 +23,6 @@
 # Colum which specifies the shape ID of a voxel in a sparse tensor 
 SHAPE_COL  = -1
 
-<<<<<<< HEAD
 # Convention for particle type labels 
 PARTICLE_TO_PID_LABEL = {
     'PHOTON': 0,
@@ -42,7 +41,7 @@
 ARGON_DENSITY = 1.396
 ADC_TO_MEV = 1. / 350.
 PIXELS_TO_CM = 0.3
-=======
+
 # Shape ID of each type of voxel category
 SHOW_SHP   = larcv.kShapeShower    # 0
 TRACK_SHP  = larcv.kShapeTrack     # 1
@@ -68,5 +67,4 @@
     211:  3,  # pi+
     -211: 3,  # pi-
     2212: 4,  # protons
-}
->>>>>>> bdecdc6c
+}