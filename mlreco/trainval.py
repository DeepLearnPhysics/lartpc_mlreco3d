--- conflicted
+++ resolved
@@ -1,11 +1,4 @@
-<<<<<<< HEAD
-from __future__ import absolute_import
-from __future__ import division
-from __future__ import print_function
-
-=======
 from mlreco.utils import unwrap
->>>>>>> 87d7703d
 import warnings
 import torch
 
