--- conflicted
+++ resolved
@@ -175,12 +175,8 @@
         self.asis = particle_asis
         self.match = []
         self._match_counts = {}
-<<<<<<< HEAD
-        self.pdg_code = particle_asis.pdg_code()
-=======
         self.coords_noghost = coords_noghost
         self.depositions_noghost = depositions_noghost
->>>>>>> b4398366
 
     def __repr__(self):
         fmt = "TruthParticle( Image ID={:<3} | Particle ID={:<3} | Semantic_type: {:<15}"\
