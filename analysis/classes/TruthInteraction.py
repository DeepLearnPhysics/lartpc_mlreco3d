import numpy as np
import sys

from typing import List
from collections import OrderedDict, defaultdict
from functools import cached_property

from . import Interaction, TruthParticle
from .Interaction import _process_interaction_attributes
<<<<<<< HEAD

from mlreco.utils.decorators import inherit_docstring
=======
from mlreco.utils.utils import pixel_to_cm
>>>>>>> f1cabb71

@inherit_docstring(Interaction)
class TruthInteraction(Interaction):
    """
    Data structure mirroring <Interaction>, reserved for true interactions
    derived from true labels / true MC information.

    Attributes
    ----------
    depositions_MeV : np.ndarray
        (N) Array of energy deposition values for each voxel in MeV
    truth_index : np.ndarray, default np.array([])
        (N) IDs of voxels that correspond to the interaction within the label tensor
    truth_points : np.dnarray, default np.array([], shape=(0,3))
        (N,3) Set of voxel coordinates that make up this interaction in the label tensor
    truth_depositions : np.ndarray
        (N) Array of charge deposition values for each true voxel
    truth_depositions_MeV : np.ndarray
        (N) Array of energy deposition values for each true voxel in MeV
    """

    def __init__(self,
                 interaction_id: int = -1, 
                 particles: List[TruthParticle] = None,
                 depositions_MeV : np.ndarray = np.empty(0, dtype=np.float32),
                 truth_index: np.ndarray = np.empty(0, dtype=np.int64),
                 truth_points: np.ndarray = np.empty((0,3), dtype=np.float32),
                 sed_index: np.ndarray = np.empty(0, dtype=np.int64),
                 sed_points: np.ndarray = np.empty((0,3), dtype=np.float32),
                 truth_depositions: np.ndarray = np.empty(0, dtype=np.float32),
                 truth_depositions_MeV: np.ndarray = np.empty(0, dtype=np.float32),
                 sed_depositions_MeV: np.ndarray = np.empty(0, dtype=np.float32),
                 nu_interaction_type: int = -1,
                 nu_interaction_mode: int = -1,
                 nu_current_type: int = -1,
                 nu_energy_init: float = -1.,
                #  truth_vertex: np.ndarray = np.full(3, -sys.maxsize),
                 **kwargs):
        
        # Initialize private attributes to be set by setter only
        self._particles  = None
        self._particle_counts = np.zeros(6, dtype=np.int64)
        self._primary_counts  = np.zeros(6, dtype=np.int64)
        self._truth_particle_counts = np.zeros(6, dtype=np.int64)
        self._truth_primary_counts  = np.zeros(6, dtype=np.int64)
        # self.particles   = particles
        
        if self._particles is None:
            self._depositions_MeV        = depositions_MeV
            self._truth_depositions      = truth_depositions
            self._truth_depositions_MeV  = truth_depositions_MeV
            self.truth_points = truth_points
            self.truth_index = truth_index

            self.sed_index              = sed_index
            self.sed_points             = sed_points
            self.sed_depositions_MeV    = np.atleast_1d(sed_depositions_MeV)
            self._sed_size              = sed_points.shape[0]
            
        # Invoke particles setter
        super(TruthInteraction, self).__init__(interaction_id, particles, **kwargs)

        # Neutrino-specific information to be filled elsewhere
        self.nu_interaction_type = nu_interaction_type
        self.nu_interaction_mode = nu_interaction_mode
        self.nu_current_type     = nu_current_type
        self.nu_energy_init      = nu_energy_init
        
        # self.truth_vertex = truth_vertex
        
    @property
    def particles(self):
        return self._particles.values()
    
    @particles.setter
    def particles(self, value):
        '''
        <Particle> list getter/setter. The setter also sets
        the general interaction properties
        '''
        if self._particles is not None:
            msg = f"TruthInteraction {self.id} already has a populated list of "\
                "particles. You cannot change the list of particles in a "\
                "given Interaction once it has been set."
            raise AttributeError(msg)

        if value is not None:
            self._particles = {p.id : p for p in value}
            id_list, index_list, points_list, depositions_list = [], [], [], []

            true_index_list, true_points_list = [], []
            true_depositions_list, true_depositions_MeV_list = [], []
            depositions_MeV_list = []

            sed_index_list, sed_points_list = [], []
            sed_depositions_MeV_list = []
            for p in value:
                self.check_particle_input(p)
                id_list.append(p.id)

                # Predicted Nonghost
                index_list.append(p.index)
                points_list.append(p.points)
                depositions_list.append(p.depositions)
                depositions_MeV_list.append(p.depositions_MeV)

                # True Nonghost
                true_index_list.append(p.truth_index)
                true_points_list.append(p.truth_points)
                true_depositions_list.append(p.truth_depositions)
                true_depositions_MeV_list.append(p.truth_depositions_MeV)

                # SED
                sed_index_list.append(p.sed_index)
                sed_points_list.append(p.sed_points)
                sed_depositions_MeV_list.append(p.sed_depositions_MeV)

                if p.pid >= 0:
                    self._truth_particle_counts[p.pid] += 1
                    self._truth_primary_counts[p.pid] += int(p.is_primary)
                    if len(p.index) > 0:
                        self._particle_counts[p.pid] += 1
                        self._primary_counts[p.pid] += int(p.is_primary)       
                        
                else:
                    self._truth_particle_counts[-1] += 1
                    self._truth_primary_counts[-1] += int(p.is_primary)
                    if len(p.index) > 0:
                        self._particle_counts[-1] += 1
                        self._primary_counts[-1] += int(p.is_primary)       

            self._particle_ids          = np.array(id_list, dtype=np.int64)
            self._num_particles         = len(value)
            self._num_primaries         = len([1 for p in value if p.is_primary])
            self.index                  = np.atleast_1d(np.concatenate(index_list))
            self.points                 = np.atleast_1d(np.vstack(points_list))
            self.depositions            = np.atleast_1d(np.concatenate(depositions_list))
            self.truth_points           = np.atleast_1d(np.concatenate(true_points_list))
            self.truth_index            = np.atleast_1d(np.concatenate(true_index_list))
            self._depositions_MeV       = np.atleast_1d(np.concatenate(depositions_MeV_list))
            self._truth_depositions     = np.atleast_1d(np.concatenate(true_depositions_list))
            self._truth_depositions_MeV = np.atleast_1d(np.concatenate(true_depositions_MeV_list))
            self.sed_index              = np.atleast_1d(np.concatenate(sed_index_list))
            self.sed_points             = np.atleast_1d(np.concatenate(sed_points_list))
            self.sed_depositions_MeV    = np.atleast_1d(np.concatenate(sed_depositions_MeV_list))
        
    @classmethod
    def from_particles(cls, particles, verbose=False, **kwargs):
        
        assert len(particles) > 0
        init_args = defaultdict(list)
        # Particle-level attributes that needs to be processed
        reserved_attributes = ['interaction_id', 
                               'nu_id', 
                               'volume_id', 
                               'image_id',
                               'index', 'points', 'depositions',
                               'truth_index', 'truth_points', 
                               'truth_depositions','truth_depositions_MeV',
                               'sed_index', 'sed_points', 'sed_depositions_MeV']
        
        processed_args = {'particles': []}
        for key, val in kwargs.items():
            processed_args[key] = val
        for p in particles:
            # print(p.sed_depositions_MeV)
            assert type(p) is TruthParticle
            for key in reserved_attributes:
                if key not in kwargs:
                    init_args[key].append(getattr(p, key))
            processed_args['particles'].append(p)
        
        _process_interaction_attributes(init_args, processed_args, **kwargs)
        
        # print(init_args)
        
        # Handle depositions_MeV for TruthParticles
        processed_args['truth_index']             = np.concatenate(init_args['truth_index'])
        processed_args['truth_points']            = np.vstack(init_args['truth_points'])
        
        processed_args['truth_depositions']       = np.concatenate(init_args['truth_depositions'])
        processed_args['truth_depositions_MeV']   = np.concatenate(init_args['truth_depositions_MeV'])
        
        processed_args['sed_index']               = np.concatenate(init_args['sed_index'])
        processed_args['sed_points']              = np.vstack(init_args['sed_points'])
        processed_args['sed_depositions_MeV']     = np.concatenate(init_args['sed_depositions_MeV'])
        
        truth_interaction = cls(**processed_args)
        
        return truth_interaction

    @property
    def depositions_MeV(self):
        return self._depositions_MeV
    
    @property
    def truth_depositions(self):
        return self._truth_depositions

    @property
    def truth_depositions_MeV(self):
        return self._truth_depositions_MeV
    
    @property
    def particle_counts(self):
        return self._particle_counts
        
    @property
    def primary_counts(self):
        return self._primary_counts
    
    @property
    def truth_particle_counts(self):
        return self._truth_particle_counts
        
    @property
    def truth_primary_counts(self):
        return self._truth_primary_counts
    
    @cached_property
    def truth_topology(self):
        msg = ""
        encode = {0: 'g', 1: 'e', 2: 'mu', 3: 'pi', 4: 'p', 5: '?'}
        for i, count in enumerate(self._truth_primary_counts):
            if count > 0:
                msg += f"{count}{encode[i]}"
        return msg

    @staticmethod
    def check_particle_input(x):
        assert isinstance(x, TruthParticle)

    def __repr__(self):
        msg = super(TruthInteraction, self).__repr__()
        return 'Truth'+msg

    def __str__(self):
        msg = super(TruthInteraction, self).__str__()
        return 'Truth'+msg

    def convert_to_cm(self, meta):
        
        assert self._units == 'px'

        if len(self.points) > 0:
            self.points = pixel_to_cm(self.points, meta)
        self.truth_points = pixel_to_cm(self.truth_points, meta)
        if len(self.sed_points) > 0:
            self.sed_points = pixel_to_cm(self.sed_points, meta)
        if (self.vertex > 0).all():
            self.vertex = pixel_to_cm(self.vertex, meta)
        # if (self.truth_vertex > 0).all():
            # self.truth_vertex = pixel_to_cm(self.truth_vertex, meta)
            
        self._units = 'cm'<|MERGE_RESOLUTION|>--- conflicted
+++ resolved
@@ -1,5 +1,4 @@
 import numpy as np
-import sys
 
 from typing import List
 from collections import OrderedDict, defaultdict
@@ -7,12 +6,9 @@
 
 from . import Interaction, TruthParticle
 from .Interaction import _process_interaction_attributes
-<<<<<<< HEAD
-
+
+from mlreco.utils import pixel_to_cm
 from mlreco.utils.decorators import inherit_docstring
-=======
-from mlreco.utils.utils import pixel_to_cm
->>>>>>> f1cabb71
 
 @inherit_docstring(Interaction)
 class TruthInteraction(Interaction):
@@ -49,7 +45,7 @@
                  nu_interaction_mode: int = -1,
                  nu_current_type: int = -1,
                  nu_energy_init: float = -1.,
-                #  truth_vertex: np.ndarray = np.full(3, -sys.maxsize),
+                 truth_vertex: np.ndarray = np.full(3, float('-inf')),
                  **kwargs):
         
         # Initialize private attributes to be set by setter only
@@ -81,7 +77,8 @@
         self.nu_current_type     = nu_current_type
         self.nu_energy_init      = nu_energy_init
         
-        # self.truth_vertex = truth_vertex
+        # TODO: Must fill this attribute with truth information 
+        self.truth_vertex = truth_vertex
         
     @property
     def particles(self):
